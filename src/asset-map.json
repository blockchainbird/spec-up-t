{
  "head": {
    "css": [
      "assets/css/custom-elements.css",
      "assets/css/prism.css",
      "assets/css/chart.css",
<<<<<<< HEAD
      "assets/css/search.css",
      "assets/css/highlightMenuItems.css",
=======
      "assets/css/backToTop.css",
>>>>>>> 7cfb16d6
      "assets/css/index.css"
    ],
    "js": [
      "assets/js/utils.js",
      "assets/js/custom-elements.js"
    ]
  },
  "body": {
    "js": [
      "node_modules/markdown-it/dist/markdown-it.min.js",
      "assets/js/prism.js",
      "assets/js/mermaid.js",
      "assets/js/chart.js",
      "assets/js/font-awesome.js",
      "assets/js/popper.js",
      "assets/js/tippy.js",
<<<<<<< HEAD
      "assets/js/search.js",
      "assets/js/highlightMenuItems.js",
=======
      "assets/js/backToTop.js",
>>>>>>> 7cfb16d6
      "assets/js/index.js"
    ]
  }
}<|MERGE_RESOLUTION|>--- conflicted
+++ resolved
@@ -4,12 +4,9 @@
       "assets/css/custom-elements.css",
       "assets/css/prism.css",
       "assets/css/chart.css",
-<<<<<<< HEAD
       "assets/css/search.css",
       "assets/css/highlightMenuItems.css",
-=======
       "assets/css/backToTop.css",
->>>>>>> 7cfb16d6
       "assets/css/index.css"
     ],
     "js": [
@@ -26,12 +23,9 @@
       "assets/js/font-awesome.js",
       "assets/js/popper.js",
       "assets/js/tippy.js",
-<<<<<<< HEAD
       "assets/js/search.js",
       "assets/js/highlightMenuItems.js",
-=======
       "assets/js/backToTop.js",
->>>>>>> 7cfb16d6
       "assets/js/index.js"
     ]
   }
