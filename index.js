const { initialize } = require('./src/init');
const {fetchExternalTerms} = require('./src/utils/fetch');

module.exports = async function (options = {}) {
  try {
    await initialize();

    const fs = require('fs-extra');
    const path = require('path');
    const gulp = require('gulp');

    const {
      fetchExternalSpecs,
      validateReferences,
      findExternalSpecByKey
    } = require('./src/references.js');

    const { runJsonKeyValidatorSync } = require('./src/json-key-validator.js');
    runJsonKeyValidatorSync();

    // const { createTermRelations } = require('./src/create-term-relations.js');
    // createTermRelations();

    const { createTermIndex } = require('./src/create-term-index.js');
    createTermIndex();

    const { insertTermIndex } = require('./src/insert-term-index.js');
    insertTermIndex();

    const findPkgDir = require('find-pkg-dir');
    const modulePath = findPkgDir(__dirname);
    let config = fs.readJsonSync('./output/specs-generated.json');

    const externalTerms = fetchExternalTerms();

    const createExternalSpecsList = require('./src/create-external-specs-list.js');

    const externalSpecsList = createExternalSpecsList(config);

    const createVersionsIndex = require('./src/create-versions-index.js');
    createVersionsIndex(config.specs[0].output_path);

    const { fixMarkdownFiles } = require('./src/fix-markdown-files.js');

    // const { prepareTref } = require('./src/prepare-tref.js');

    let template = fs.readFileSync(path.join(modulePath, 'templates/template.html'), 'utf8');
    let assets = fs.readJsonSync(modulePath + '/src/asset-map.json');
    let externalReferences;
    let references = [];
    let definitions = [];
    var toc;
    var specGroups = {};
    var noticeTitles = {};

    const noticeTypes = {
      note: 1,
      issue: 1,
      example: 1,
      warning: 1,
      todo: 1
    };
    const spaceRegex = /\s+/g;
    const specNameRegex = /^spec$|^spec[-]*\w+$/i;
    const terminologyRegex = /^def$|^ref$|^xref|^tref$/i;
    const specCorpus = fs.readJsonSync(modulePath + '/assets/compiled/refs.json');
    const containers = require('markdown-it-container');

    /* 
    `const md` is assigned an instance of the markdown-it parser configured with various plugins and extensions. This instance (md) is intended to be used later to parse and render Markdown strings.
    
    The md function (which is an instance of the markdown-it parser) takes a Markdown string as its primary argument. It is called elsewhere as follows: `md.render(doc)`
    */
    const md = require('markdown-it')({
      html: true,
      linkify: true,
      typographer: true
    })
      .use(require('./src/markdown-it-extensions.js'), [
        {
          filter: type => type.match(terminologyRegex),
          parse(token, type, primary) {
            if (!primary) return;
            if (type === 'def') {
              definitions.push(token.info.args);
              return token.info.args.reduce((acc, syn) => {
                return `<span id="term:${syn.replace(spaceRegex, '-').toLowerCase()}">${acc}</span>`;
              }, primary);
            }
            else if (type === 'xref') {
              // Get the URL for the external specification reference, or default to '#' if not found
              const externalSpec = findExternalSpecByKey(config, token.info.args[0]);
              const url = externalSpec?.gh_page || '#';

              const term = token.info.args[1].replace(spaceRegex, '-').toLowerCase();
              return `<a class="x-term-reference term-reference" data-local-href="#term:${token.info.args[0]}:${term}"
              href="${url}#term:${term}">${token.info.args[1]}</a>`;
            }
            else if (type === 'tref') {
              return `<span class="transcluded-xref-term" id="term:${token.info.args[1]}">${token.info.args[1]}</span>`;
            }
            else {
              references.push(primary);
              return `<a class="term-reference" href="#term:${primary.replace(spaceRegex, '-').toLowerCase()}">${primary}</a>`;
            }
          }
        },
        {
          filter: type => type.match(specNameRegex),
          parse(token, type, name) {
            if (name) {
              let _name = name.replace(spaceRegex, '-').toUpperCase();
              let spec = specCorpus[_name] ||
                specCorpus[_name.toLowerCase()] ||
                specCorpus[name.toLowerCase()] ||
                specCorpus[name];
              if (spec) {
                spec._name = _name;
                let group = specGroups[type] = specGroups[type] || {};
                token.info.spec = group[_name] = spec;
              }
            }
          },
          render(token, type, name) {
            if (name) {
              let spec = token.info.spec;
              if (spec) return `[<a class="spec-reference" href="#ref:${spec._name}">${spec._name}</a>]`;
            }
            else return renderRefGroup(type);
          }
        }
      ])
      .use(require('markdown-it-attrs'))
      .use(require('markdown-it-chart').default)
      .use(require('markdown-it-deflist'))
      .use(require('markdown-it-references'))
      .use(require('markdown-it-icons').default, 'font-awesome')
      .use(require('markdown-it-ins'))
      .use(require('markdown-it-mark'))
      .use(require('markdown-it-textual-uml'))
      .use(require('markdown-it-sub'))
      .use(require('markdown-it-sup'))
      .use(require('markdown-it-task-lists'))
      .use(require('markdown-it-multimd-table'), {
        multiline: true,
        rowspan: true,
        headerless: true
      })
      .use(containers, 'notice', {
        validate: function (params) {
          let matches = params.match(/(\w+)\s?(.*)?/);
          return matches && noticeTypes[matches[1]];
        },
        render: function (tokens, idx) {
          let matches = tokens[idx].info.match(/(\w+)\s?(.*)?/);
          if (matches && tokens[idx].nesting === 1) {
            let id;
            let type = matches[1];
            if (matches[2]) {
              id = matches[2].trim().replace(/\s+/g, '-').toLowerCase();
              if (noticeTitles[id]) id += '-' + noticeTitles[id]++;
              else noticeTitles[id] = 1;
            }
            else id = type + '-' + noticeTypes[type]++;
            return `<div id="${id}" class="notice ${type}"><a class="notice-link" href="#${id}">${type.toUpperCase()}</a>`;
          }
          else return '</div>\n';
        }
      })
      .use(require('markdown-it-prism'))
      .use(require('markdown-it-toc-and-anchor').default, {
        tocClassName: 'toc',
        tocFirstLevel: 2,
        tocLastLevel: 4,
        tocCallback: (_md, _tokens, html) => toc = html,
        anchorLinkSymbol: '#', // was: §
        anchorClassName: 'toc-anchor d-print-none'
      })
      .use(require('@traptitech/markdown-it-katex'))

    const katexRules = ['math_block', 'math_inline'];
    const replacerRegex = /\[\[\s*([^\s\[\]:]+):?\s*([^\]\n]+)?\]\]/img;
    const replacerArgsRegex = /\s*,+\s*/;
    const replacers = [
      {
        test: 'insert',
        transform: function (originalMatch, type, path) {
          if (!path) return '';
          return fs.readFileSync(path, 'utf8');
        }
      },
      {
        test: 'spec',
        transform: function (originalMatch, type, name) {
          // Simply return an empty string or special marker that won't be treated as a definition term
          // The actual rendering will be handled by the markdown-it extension
          return `<span class="spec-marker" data-spec="${name}"></span>`;
        }
      },
      /**
       * Custom replacer for tref tags that converts them directly to HTML definition term elements.
       * 
       * This is a critical part of our solution for fixing transcluded terms in definition lists.
       * When a [[tref:spec,term]] tag is found in the markdown, this replacer transforms it into
       * a proper <dt> element with the appropriate structure before the markdown parser processes it.
       * 
       * By directly generating the HTML structure (instead of letting the markdown-it parser
       * handle it later), we prevent the issue where transcluded terms break the definition list.
       * 
       * @param {string} originalMatch - The original [[tref:spec,term]] tag found in the markdown
       * @param {string} type - The tag type ('tref')
       * @param {string} spec - The specification identifier (e.g., 'wot-1')
       * @param {string} term - The term to transclude (e.g., 'DAR')
       * @returns {string} - HTML representation of the term as a dt element
       */
      {
        test: 'tref',
        transform: function (originalMatch, type, spec, term) {
          return `<dt class="transcluded-xref-term"><span class="transcluded-xref-term" id="term:${term.replace(/\s+/g, '-').toLowerCase()}">${term}</span></dt>`;
        }
      }
    ];

    // prepareTref(path.join(config.specs[0].spec_directory, config.specs[0].spec_terms_directory));

    // Synchronously process markdown files
    fixMarkdownFiles(path.join(config.specs[0].spec_directory, config.specs[0].spec_terms_directory));

    function createScriptElementWithXTrefDataForEmbeddingInHtml() {
      // Test if xtrefs-data.js exists, else make it an empty string
      const inputPath = path.join('output', 'xtrefs-data.js');

      let xtrefsData = '';
      if (fs.existsSync(inputPath)) {
        xtrefsData = '<script>' + fs.readFileSync(inputPath, 'utf8') + '</script>';
      }

      return xtrefsData;
    }

    const xtrefsData = createScriptElementWithXTrefDataForEmbeddingInHtml();

    /**
     * Processes custom tag patterns in markdown content and applies transformation functions.
     * 
     * This function scans the document for special tag patterns like [[tref:spec,term]]
     * and replaces them with the appropriate HTML using the matching replacer.
     * 
     * For tref tags, this is where the magic happens - we intercept them before
     * the markdown parser even sees them, and convert them directly to HTML structure
     * that will integrate properly with definition lists.
     * 
     * @param {string} doc - The markdown document to process
     * @returns {string} - The processed document with tags replaced by their HTML equivalents
     */
    function applyReplacers(doc) {
      return doc.replace(replacerRegex, function (match, type, args) {
        let replacer = replacers.find(r => type.trim().match(r.test));
        if (replacer) {
          let argsArray = args ? args.trim().split(replacerArgsRegex) : [];
          return replacer.transform(match, type, ...argsArray);
        }
        return match;
      });
    }

    function normalizePath(path) {
      return path.trim().replace(/\/$/g, '') + '/';
    }

    function renderRefGroup(type) {
      let group = specGroups[type];
      if (!group) return '';

      /*
        The key advantage of localeCompare over simple comparison operators (<, >) is that it:

        - Properly handles language-specific sorting rules (via locale settings)
        - Correctly compares strings containing special characters or accents
        - Can be configured to be case-insensitive
      */
      let html = Object.keys(group).sort((a, b) => a.toLowerCase().localeCompare(b.toLowerCase())).reduce((html, name) => {
        let ref = group[name];
        return html += `
        <dt id="ref:${name}">${name}</dt>
        <dd>
          <cite><a href="${ref.href}">${ref.title}</a></cite>. 
          ${ref.authors.join('; ')}; ${ref.rawDate}. <span class="reference-status">Status: ${ref.status}</span>.
        </dd>
      `;
      }, '<dl class="reference-list">');
      return `\n${html}\n</dl>\n`;
    }

    function findKatexDist() {
      const relpath = "node_modules/katex/dist";
      const paths = [
        path.join(process.cwd(), relpath),
        path.join(__dirname, relpath),
      ];
      for (const abspath of paths) {
        if (fs.existsSync(abspath)) {
          return abspath
        }
      }
      throw Error("katex distribution could not be located");
    }

    function sortDefinitionTermsInHtml(html) {
      const { JSDOM } = require('jsdom');
      const dom = new JSDOM(html);
      const document = dom.window.document;

      // Find the terms and definitions list
      const dlElement = document.querySelector('.terms-and-definitions-list');
      if (!dlElement) return html; // If not found, return the original HTML

      // Collect all dt/dd pairs
      const pairs = [];
      let currentDt = null;
      let currentDds = [];

      // Process each child of the dl element
      Array.from(dlElement.children).forEach(child => {
        if (child.tagName === 'DT') {
          // If we already have a dt, save the current pair
          if (currentDt) {
            pairs.push({
              dt: currentDt,
              dds: [...currentDds],
              text: currentDt.textContent.trim().toLowerCase() // Use lowercase for sorting
            });
            currentDds = []; // Reset dds for the next dt
          }
          currentDt = child;
        } else if (child.tagName === 'DD' && currentDt) {
          currentDds.push(child);
        }
      });

      // Add the last pair if exists
      if (currentDt) {
        pairs.push({
          dt: currentDt,
          dds: [...currentDds],
          text: currentDt.textContent.trim().toLowerCase()
        });
      }

      // Sort pairs case-insensitively
      pairs.sort((a, b) => a.text.localeCompare(b.text));

      // Clear the dl element
      while (dlElement.firstChild) {
        dlElement.removeChild(dlElement.firstChild);
      }

      // Re-append elements in sorted order
      pairs.forEach(pair => {
        dlElement.appendChild(pair.dt);
        pair.dds.forEach(dd => {
          dlElement.appendChild(dd);
        });
      });

      // Return the modified HTML
      return dom.serialize();
    }

    // Function to fix broken definition list structures
    /**
     * This function repairs broken definition list (dl) structures in the HTML output.
     * Specifically, it addresses the issue where transcluded terms (tref tags) break
     * out of the definition list, creating separate lists instead of a continuous one.
     * 
     * The strategy:
     * 1. Find all definition lists (dl elements) in the document
     * 2. Use the dl with class 'terms-and-definitions-list' as the main/target list
     * 3. Process each subsequent node after the this main dl:
     *    - If another dl is found, merge all its children into the main dl
     *    - If a standalone dt is found, move it into the main dl
     *    - Remove any empty paragraphs that might be breaking the list continuity
     * 
     * This ensures all terms appear in one continuous definition list,
     * regardless of how they were originally rendered in the markdown.
     * 
     * @param {string} html - The HTML content to fix
     * @returns {string} - The fixed HTML content with merged definition lists
     */
    function fixDefinitionListStructure(html) {
      const { JSDOM } = require('jsdom');
      const dom = new JSDOM(html);
      const document = dom.window.document;

      // Find all dl elements first
      const allDls = Array.from(document.querySelectorAll('dl'));

      // Then filter to find the one with the terms-and-definitions-list class
      const dlElements = allDls.filter(dl => {
        return dl.classList && dl.classList.contains('terms-and-definitions-list');
      });

      // Find any transcluded term dt elements anywhere in the document
      const transcludedTerms = document.querySelectorAll('dt.transcluded-xref-term');

      let mainDl = null;

<<<<<<< HEAD
      // If we have an existing dl with the terms-and-definitions-list class, use it
      if (dlElements.length > 0) {
        mainDl = dlElements[0]; // Use the first one
      }
      // If we have transcluded terms but no main dl, we need to create one
      else if (transcludedTerms.length > 0) {
=======
      // If we have transcluded terms but no main dl, we need to create one
      if (transcludedTerms.length > 0 && dlElements.length === 0) {
>>>>>>> 35795363
        // Create a new dl element with the right class
        mainDl = document.createElement('dl');
        mainDl.className = 'terms-and-definitions-list';

<<<<<<< HEAD
        // Look for the marker
        const marker = document.getElementById('terminology-section-start-h7vc6omi2hr2880');

        if (marker) {
          // Insert the new dl right after the marker
          if (marker.nextSibling) {
            marker.parentNode.insertBefore(mainDl, marker.nextSibling);
          } else {
            marker.parentNode.appendChild(mainDl);
          }
        } else {
          // Fallback to the original approach if marker isn't found
          const firstTerm = transcludedTerms[0];
          const insertPoint = firstTerm.parentNode;
          insertPoint.parentNode.insertBefore(mainDl, insertPoint);
        }
      }

      // Safety check - if we still don't have a mainDl, exit early to avoid null reference errors
      if (!mainDl) {
        return html; // Return the original HTML without modifications
      }

      // Now process all transcluded terms and other dt elements
      transcludedTerms.forEach(dt => {
        // Check if this dt is not already inside our main dl
        if (dt.parentElement !== mainDl) {
          // Move it into the main dl
          const dtClone = dt.cloneNode(true);
          mainDl.appendChild(dtClone);
          dt.parentNode.removeChild(dt);
        }
      });

      // First special case - handle transcluded-xref-term dt that comes BEFORE the main dl
      const transcludedTermsBeforeMainDl = document.querySelectorAll('dt.transcluded-xref-term');
=======
        // Find a good location to insert it - use the first transcluded term's parent as reference
        const firstTerm = transcludedTerms[0];
        const insertPoint = firstTerm.parentNode;
        insertPoint.parentNode.insertBefore(mainDl, insertPoint);
      } else if (dlElements.length > 0) {
        // Use the first terms-and-definitions-list as our main container
        mainDl = dlElements[0];
      } else {
        // No dl and no transcluded terms, nothing to fix
        return html;
      }
>>>>>>> 35795363

      // Now process all transcluded terms and other dt elements
      transcludedTerms.forEach(dt => {
        // Check if this dt is not already inside our main dl
        if (dt.parentElement !== mainDl) {
          // Move it into the main dl
          const dtClone = dt.cloneNode(true);
          mainDl.appendChild(dtClone);
          dt.parentNode.removeChild(dt);
        }
      });

      // First special case - handle transcluded-xref-term dt that comes BEFORE the main dl
      const transcludedTermsBeforeMainDl = document.querySelectorAll('dt.transcluded-xref-term');

      // Special handling for transcluded terms that appear BEFORE the main dl
      transcludedTermsBeforeMainDl.forEach(dt => {
        // Check if this dt is not already inside our main list
        if (dt.parentElement !== mainDl) {
          // This is a dt outside our main list - move it into the main dl
          const dtClone = dt.cloneNode(true);
          mainDl.appendChild(dtClone);
          dt.parentNode.removeChild(dt);
        }
      });

      // Remove any empty dt elements that may exist
      const emptyDts = mainDl.querySelectorAll('dt:empty');
      emptyDts.forEach(emptyDt => {
        emptyDt.parentNode.removeChild(emptyDt);
      });

      // Process all subsequent content after the main dl
      let currentNode = mainDl.nextSibling;

      // Process all subsequent content
      while (currentNode) {
        // Save the next node before potentially modifying the DOM
        const nextNode = currentNode.nextSibling;

        // Handle different node types
        if (currentNode.nodeType === 1) { // 1 = Element node
          if (currentNode.tagName === 'DL') {
            // Found another definition list - move all its children to the main dl
            while (currentNode.firstChild) {
              mainDl.appendChild(currentNode.firstChild);
            }
            // Remove the now-empty dl element
            currentNode.parentNode.removeChild(currentNode);
          }
          else if (currentNode.tagName === 'DT') {
            // Found a standalone dt - move it into the main dl
            const dtClone = currentNode.cloneNode(true);
            mainDl.appendChild(dtClone);
            currentNode.parentNode.removeChild(currentNode);
          }
          else if (currentNode.tagName === 'P' &&
            (!currentNode.textContent || currentNode.textContent.trim() === '')) {
            // Remove empty paragraphs - these break the list structure
            currentNode.parentNode.removeChild(currentNode);
          }
        }

        // Move to the next node we saved earlier
        currentNode = nextNode;
      }

      // Return the fixed HTML
      return dom.serialize();
    }

    async function render(spec, assets) {
      try {
        noticeTitles = {};
        specGroups = {};
        console.log('ℹ️ Rendering: ' + spec.title);

        function interpolate(template, variables) {
          return template.replace(/\${(.*?)}/g, (match, p1) => variables[p1.trim()]);
        }

        const docs = await Promise.all(
          (spec.markdown_paths || ['spec.md']).map(_path =>
            fs.readFile(spec.spec_directory + _path, 'utf8')
          )
        );

        const features = (({ source, logo }) => ({ source, logo }))(spec);
        if (spec.external_specs && !externalReferences) {
          externalReferences = await fetchExternalSpecs(spec);
        }

        // Find the index of the terms-and-definitions-intro.md file
        const termsIndex = (spec.markdown_paths || ['spec.md']).indexOf('terms-and-definitions-intro.md');
        if (termsIndex !== -1) {
          // Append the HTML string to the content of terms-and-definitions-intro.md. This string is used to create a div that is used to insert an alphabet index, and a div that is used as the starting point of the terminology index. The newlines are essential for the correct rendering of the markdown.
          docs[termsIndex] += '\n\n<div id="terminology-section-start-h7vc6omi2hr2880"></div>\n\n';
        }

        let doc = docs.join("\n");

        // `doc` is markdown 
        doc = applyReplacers(doc);

        md[spec.katex ? "enable" : "disable"](katexRules);

        // `render` is the rendered HTML
        let renderedHtml = md.render(doc);

        // Apply the fix for broken definition list structures
        renderedHtml = fixDefinitionListStructure(renderedHtml);

        // Sort definition terms case-insensitively before final rendering
        renderedHtml = sortDefinitionTermsInHtml(renderedHtml);

        // Process external references to ensure they are inserted as raw HTML, not as JSON string
        const externalReferencesHtml = Array.isArray(externalReferences) 
          ? externalReferences.join('') 
          : (externalReferences || '');

        const templateInterpolated = interpolate(template, {
          title: spec.title,
          description: spec.description,
          author: spec.author,
          toc: toc,
          render: renderedHtml,
          assetsHead: assets.head,
          assetsBody: assets.body,
          assetsSvg: assets.svg,
          features: Object.keys(features).join(' '),
          externalReferences: externalReferencesHtml,
          xtrefsData: xtrefsData,
          specLogo: spec.logo,
          specFavicon: spec.favicon,
          specLogoLink: spec.logo_link,
          spec: JSON.stringify(spec),
          externalSpecsList: externalSpecsList,
        });

        const outputPath = path.join(spec.destination, 'index.html');
        console.log('ℹ️ Attempting to write to:', outputPath);

        // Use promisified version instead of callback
        await fs.promises.writeFile(outputPath, templateInterpolated, 'utf8');
        console.log(`✅ Successfully wrote ${outputPath}`);

        validateReferences(references, definitions, renderedHtml);
        references = [];
        definitions = [];
      } catch (e) {
        console.error("❌ Render error: " + e.message);
        throw e;
      }
    }

    try {
      config.specs.forEach(spec => {
        spec.spec_directory = normalizePath(spec.spec_directory);
        spec.destination = normalizePath(spec.output_path || spec.spec_directory);

        if (!fs.existsSync(spec.destination)) {
          try {
            fs.mkdirSync(spec.destination, { recursive: true });
            console.log(`✅ Created directory: ${spec.destination}`);
          } catch (error) {
            console.error(`❌ Failed to create directory ${spec.destination}: ${error.message}`);
            throw error;
          }
        } else {
          console.log(`ℹ️ Directory already exists: ${spec.destination}`);
        }

        try {
          fs.ensureDirSync(spec.destination);
          console.log(`✅ Ensured directory is ready: ${spec.destination}`);
        } catch (error) {
          console.error(`❌ Failed to ensure directory ${spec.destination}: ${error.message}`);
          throw error;
        }

        let assetTags = {
          svg: fs.readFileSync(modulePath + '/assets/icons.svg', 'utf8') || ''
        };

        let customAssets = (spec.assets || []).reduce((assets, asset) => {
          let ext = asset.path.split('.').pop();
          if (ext === 'css') {
            assets.css += `<link href="${asset.path}" rel="stylesheet"/>`;
          }
          if (ext === 'js') {
            assets.js[asset.inject || 'body'] += `<script src="${asset.path}" ${asset.module ? 'type="module"' : ''} ></script>`;
          }
          return assets;
        }, {
          css: '',
          js: { head: '', body: '' }
        });

        if (options.dev) {
          assetTags.head = assets.head.css.map(_path => `<link href="${_path}" rel="stylesheet"/>`).join('') +
            customAssets.css +
            assets.head.js.map(_path => `<script src="${_path}"></script>`).join('') +
            customAssets.js.head;
          assetTags.body = assets.body.js.map(_path => `<script src="${_path}" data-manual></script>`).join('') +
            customAssets.js.body;
        }
        else {
          assetTags.head = `
          <style>${fs.readFileSync(modulePath + '/assets/compiled/head.css', 'utf8')}</style>
          ${customAssets.css}
          <script>${fs.readFileSync(modulePath + '/assets/compiled/head.js', 'utf8')}</script>
          ${customAssets.js.head}
        `;
          assetTags.body = `<script>${fs.readFileSync(modulePath + '/assets/compiled/body.js', 'utf8')}</script>
          ${customAssets.js.body}`;
        }

        if (spec.katex) {
          const katexDist = findKatexDist();
          assetTags.body += `<script>/* katex */${fs.readFileSync(path.join(katexDist, 'katex.min.js'),
            'utf8')}</script>`;
          assetTags.body += `<style>/* katex */${fs.readFileSync(path.join(katexDist, 'katex.min.css'),
            'utf8')}</style>`;

          fs.copySync(path.join(katexDist, 'fonts'), path.join(spec.destination, 'fonts'));
        }

        // Run render and wait for it
        render(spec, assetTags)
          .then(() => {
            console.log('ℹ️ Render completed for:', spec.destination);
            if (options.nowatch) {
              console.log('ℹ️ Exiting with nowatch');
              process.exit(0);
            }
          })
          .catch((e) => {
            console.error('❌ Render failed:', e.message);
            process.exit(1);
          });

        if (!options.nowatch) {
          gulp.watch(
            [spec.spec_directory + '**/*', '!' + path.join(spec.destination, 'index.html')],
            render.bind(null, spec, assetTags)
          );
        }

      });
    } catch (error) {
      console.error(`Error during initialization or module execution: ${error.message}`);
      throw error; // Re-throw to let the caller handle the error
    }
  } catch (error) {
    console.error(`Error during initialization: ${error.message}`);
    throw error; // Re-throw to let the caller handle the error
  }
};<|MERGE_RESOLUTION|>--- conflicted
+++ resolved
@@ -405,59 +405,12 @@
 
       let mainDl = null;
 
-<<<<<<< HEAD
-      // If we have an existing dl with the terms-and-definitions-list class, use it
-      if (dlElements.length > 0) {
-        mainDl = dlElements[0]; // Use the first one
-      }
-      // If we have transcluded terms but no main dl, we need to create one
-      else if (transcludedTerms.length > 0) {
-=======
       // If we have transcluded terms but no main dl, we need to create one
       if (transcludedTerms.length > 0 && dlElements.length === 0) {
->>>>>>> 35795363
         // Create a new dl element with the right class
         mainDl = document.createElement('dl');
         mainDl.className = 'terms-and-definitions-list';
 
-<<<<<<< HEAD
-        // Look for the marker
-        const marker = document.getElementById('terminology-section-start-h7vc6omi2hr2880');
-
-        if (marker) {
-          // Insert the new dl right after the marker
-          if (marker.nextSibling) {
-            marker.parentNode.insertBefore(mainDl, marker.nextSibling);
-          } else {
-            marker.parentNode.appendChild(mainDl);
-          }
-        } else {
-          // Fallback to the original approach if marker isn't found
-          const firstTerm = transcludedTerms[0];
-          const insertPoint = firstTerm.parentNode;
-          insertPoint.parentNode.insertBefore(mainDl, insertPoint);
-        }
-      }
-
-      // Safety check - if we still don't have a mainDl, exit early to avoid null reference errors
-      if (!mainDl) {
-        return html; // Return the original HTML without modifications
-      }
-
-      // Now process all transcluded terms and other dt elements
-      transcludedTerms.forEach(dt => {
-        // Check if this dt is not already inside our main dl
-        if (dt.parentElement !== mainDl) {
-          // Move it into the main dl
-          const dtClone = dt.cloneNode(true);
-          mainDl.appendChild(dtClone);
-          dt.parentNode.removeChild(dt);
-        }
-      });
-
-      // First special case - handle transcluded-xref-term dt that comes BEFORE the main dl
-      const transcludedTermsBeforeMainDl = document.querySelectorAll('dt.transcluded-xref-term');
-=======
         // Find a good location to insert it - use the first transcluded term's parent as reference
         const firstTerm = transcludedTerms[0];
         const insertPoint = firstTerm.parentNode;
@@ -469,7 +422,6 @@
         // No dl and no transcluded terms, nothing to fix
         return html;
       }
->>>>>>> 35795363
 
       // Now process all transcluded terms and other dt elements
       transcludedTerms.forEach(dt => {
