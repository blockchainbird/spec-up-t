--- conflicted
+++ resolved
@@ -428,16 +428,11 @@
 
           md[spec.katex ? "enable" : "disable"](katexRules);
 
-<<<<<<< HEAD
               // `render` is the rendered HTML
           let renderedHtml = md.render(doc);
           
           // Sort definition terms case-insensitively before final rendering
           renderedHtml = sortDefinitionTermsInHtml(renderedHtml);
-=======
-          // `render` is the rendered HTML
-          const render = md.render(doc);
->>>>>>> 1bee2d3a
 
           const templateInterpolated = interpolate(template, {
             title: spec.title,
